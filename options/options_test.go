// Copyright (C) MongoDB, Inc. 2014-present.
//
// Licensed under the Apache License, Version 2.0 (the "License"); you may
// not use this file except in compliance with the License. You may obtain
// a copy of the License at http://www.apache.org/licenses/LICENSE-2.0

package options

import (
	"fmt"
	"os"
	"strings"

	"github.com/mongodb/mongo-tools-common/testtype"
	. "github.com/smartystreets/goconvey/convey"
	"go.mongodb.org/mongo-driver/x/mongo/driver/connstring"

	"runtime"
	"testing"
	"time"
)

const (
	ShouldSucceed = iota
	ShouldFail
)

func TestVerbosityFlag(t *testing.T) {
	testtype.SkipUnlessTestType(t, testtype.UnitTestType)

	Convey("With a new ToolOptions", t, func() {
		enabled := EnabledOptions{false, false, false, false}
		optPtr := New("", "", "", "", enabled)
		So(optPtr, ShouldNotBeNil)
		So(optPtr.parser, ShouldNotBeNil)

		Convey("no verbosity flags, Level should be 0", func() {
			_, err := optPtr.parser.ParseArgs([]string{})
			So(err, ShouldBeNil)
			So(optPtr.Level(), ShouldEqual, 0)
		})

		Convey("one short verbosity flag, Level should be 1", func() {
			_, err := optPtr.parser.ParseArgs([]string{"-v"})
			So(err, ShouldBeNil)
			So(optPtr.Level(), ShouldEqual, 1)
		})

		Convey("three short verbosity flags (consecutive), Level should be 3", func() {
			_, err := optPtr.parser.ParseArgs([]string{"-vvv"})
			So(err, ShouldBeNil)
			So(optPtr.Level(), ShouldEqual, 3)
		})

		Convey("three short verbosity flags (dispersed), Level should be 3", func() {
			_, err := optPtr.parser.ParseArgs([]string{"-v", "-v", "-v"})
			So(err, ShouldBeNil)
			So(optPtr.Level(), ShouldEqual, 3)
		})

		Convey("short verbosity flag assigned to 3, Level should be 3", func() {
			_, err := optPtr.parser.ParseArgs([]string{"-v=3"})
			So(err, ShouldBeNil)
			So(optPtr.Level(), ShouldEqual, 3)
		})

		Convey("consecutive short flags with assignment, only assignment holds", func() {
			_, err := optPtr.parser.ParseArgs([]string{"-vv=3"})
			So(err, ShouldBeNil)
			So(optPtr.Level(), ShouldEqual, 3)
		})

		Convey("one long verbose flag, Level should be 1", func() {
			_, err := optPtr.parser.ParseArgs([]string{"--verbose"})
			So(err, ShouldBeNil)
			So(optPtr.Level(), ShouldEqual, 1)
		})

		Convey("three long verbosity flags, Level should be 3", func() {
			_, err := optPtr.parser.ParseArgs([]string{"--verbose", "--verbose", "--verbose"})
			So(err, ShouldBeNil)
			So(optPtr.Level(), ShouldEqual, 3)
		})

		Convey("long verbosity flag assigned to 3, Level should be 3", func() {
			_, err := optPtr.parser.ParseArgs([]string{"--verbose=3"})
			So(err, ShouldBeNil)
			So(optPtr.Level(), ShouldEqual, 3)
		})

		Convey("mixed assignment and bare flag, total is sum", func() {
			_, err := optPtr.parser.ParseArgs([]string{"--verbose", "--verbose=3"})
			So(err, ShouldBeNil)
			So(optPtr.Level(), ShouldEqual, 4)
		})
	})
}

type uriTester struct {
	Name                 string
	CS                   connstring.ConnString
	OptsIn               *ToolOptions
	OptsExpected         *ToolOptions
	WithSSL              bool
	WithGSSAPI           bool
	ShouldError          bool
	ShouldAskForPassword bool
}

func TestParseAndSetOptions(t *testing.T) {
	testtype.SkipUnlessTestType(t, testtype.UnitTestType)

	Convey("With a matrix of URIs and expected results", t, func() {
		enabledURIOnly := EnabledOptions{false, false, false, true}
		testCases := []uriTester{
			{
				Name: "not built with ssl",
				CS: connstring.ConnString{
					SSL:    true,
					SSLSet: true,
				},
				WithSSL:      false,
				OptsIn:       New("", "", "", "", enabledURIOnly),
				OptsExpected: New("", "", "", "", enabledURIOnly),
				ShouldError:  true,
			},
			{
				Name: "not built with ssl using SRV",
				CS: connstring.ConnString{
					SSL:      true,
					SSLSet:   true,
					Original: "mongodb+srv://example.com/",
				},
				WithSSL:      false,
				OptsIn:       New("", "", "", "", enabledURIOnly),
				OptsExpected: New("", "", "", "", enabledURIOnly),
				ShouldError:  true,
			},
			{
				Name: "built with ssl",
				CS: connstring.ConnString{
					SSL:    true,
					SSLSet: true,
				},
				WithSSL: true,
				OptsIn:  New("", "", "", "", enabledURIOnly),
				OptsExpected: &ToolOptions{
					General:    &General{},
					Verbosity:  &Verbosity{},
					Connection: &Connection{},
					URI:        &URI{},
					SSL: &SSL{
						UseSSL: true,
					},
					Auth:           &Auth{},
					Namespace:      &Namespace{},
					Kerberos:       &Kerberos{},
					enabledOptions: enabledURIOnly,
				},
				ShouldError: false,
			},
			{
				Name: "built with ssl using SRV",
				CS: connstring.ConnString{
					SSL:      true,
					SSLSet:   true,
					Original: "mongodb+srv://example.com/",
				},
				WithSSL: true,
				OptsIn:  New("", "", "", "", enabledURIOnly),
				OptsExpected: &ToolOptions{
					General:    &General{},
					Verbosity:  &Verbosity{},
					Connection: &Connection{},
					URI:        &URI{},
					SSL: &SSL{
						UseSSL: true,
					},
					Auth:           &Auth{},
					Namespace:      &Namespace{},
					Kerberos:       &Kerberos{},
					enabledOptions: enabledURIOnly,
				},
				ShouldError: false,
			},
			{
				Name: "not built with gssapi",
				CS: connstring.ConnString{
					AuthMechanism: "GSSAPI",
				},
				WithGSSAPI:   false,
				OptsIn:       New("", "", "", "", enabledURIOnly),
				OptsExpected: New("", "", "", "", enabledURIOnly),
				ShouldError:  true,
			},
			{
				Name: "built with gssapi",
				CS: connstring.ConnString{
					AuthMechanism: "GSSAPI",
					AuthMechanismProperties: map[string]string{
						"SERVICE_NAME": "service",
					},
					AuthMechanismPropertiesSet: true,
				},
				WithGSSAPI: true,
				OptsIn:     New("", "", "", "", enabledURIOnly),
				OptsExpected: &ToolOptions{
					General:    &General{},
					Verbosity:  &Verbosity{},
					Connection: &Connection{},
					URI:        &URI{},
					SSL:        &SSL{},
					Auth:       &Auth{},
					Namespace:  &Namespace{},
					Kerberos: &Kerberos{
						Service: "service",
					},
					enabledOptions: enabledURIOnly,
				},
				ShouldError: false,
			},
			{
				Name: "connection fields set",
				CS: connstring.ConnString{
					ConnectTimeout:    time.Duration(100) * time.Millisecond,
					ConnectTimeoutSet: true,
					SocketTimeout:     time.Duration(200) * time.Millisecond,
					SocketTimeoutSet:  true,
				},
				OptsIn: &ToolOptions{
					General:   &General{},
					Verbosity: &Verbosity{},
					Connection: &Connection{
						Timeout: 3, // The default value
					},
					URI:            &URI{},
					SSL:            &SSL{},
					Auth:           &Auth{},
					Namespace:      &Namespace{},
					Kerberos:       &Kerberos{},
					enabledOptions: EnabledOptions{Connection: true, URI: true},
				},
				OptsExpected: &ToolOptions{
					General:   &General{},
					Verbosity: &Verbosity{},
					Connection: &Connection{
						Timeout:       100,
						SocketTimeout: 200,
					},
					URI:            &URI{},
					SSL:            &SSL{},
					Auth:           &Auth{},
					Namespace:      &Namespace{},
					Kerberos:       &Kerberos{},
					enabledOptions: EnabledOptions{Connection: true, URI: true},
				},
				ShouldError: false,
			},
			{
				Name: "auth fields set",
				CS: connstring.ConnString{
					AuthMechanism: "MONGODB-X509",
					AuthSource:    "",
					AuthSourceSet: true,
					Username:      "user",
					Password:      "password",
				},
				OptsIn: &ToolOptions{
					General:        &General{},
					Verbosity:      &Verbosity{},
					Connection:     &Connection{},
					URI:            &URI{},
					SSL:            &SSL{},
					Auth:           &Auth{},
					Namespace:      &Namespace{},
					Kerberos:       &Kerberos{},
					enabledOptions: EnabledOptions{Auth: true, URI: true},
				},
				OptsExpected: &ToolOptions{
					General:    &General{},
					Verbosity:  &Verbosity{},
					Connection: &Connection{},
					URI:        &URI{},
					SSL:        &SSL{},
					Auth: &Auth{
						Username:  "user",
						Password:  "password",
						Source:    "",
						Mechanism: "MONGODB-X509",
					},
					Namespace:      &Namespace{},
					Kerberos:       &Kerberos{},
					enabledOptions: EnabledOptions{Connection: true, URI: true},
				},
				ShouldError: false,
			},
			{
				Name: "should ask for password",
				CS: connstring.ConnString{
					AuthMechanism: "MONGODB-X509",
					AuthSource:    "",
					Username:      "user",
				},
				OptsIn: &ToolOptions{
					General:        &General{},
					Verbosity:      &Verbosity{},
					Connection:     &Connection{},
					URI:            &URI{},
					SSL:            &SSL{},
					Auth:           &Auth{},
					Namespace:      &Namespace{},
					Kerberos:       &Kerberos{},
					enabledOptions: EnabledOptions{Auth: true, URI: true},
				},
				OptsExpected: &ToolOptions{
					General:    &General{},
					Verbosity:  &Verbosity{},
					Connection: &Connection{},
					URI:        &URI{},
					SSL:        &SSL{},
					Auth: &Auth{
						Username:  "user",
						Source:    "",
						Mechanism: "MONGODB-X509",
					},
					Namespace:      &Namespace{},
					Kerberos:       &Kerberos{},
					enabledOptions: EnabledOptions{Connection: true, URI: true},
				},
				ShouldError:          false,
				ShouldAskForPassword: true,
			},
			{
				Name: "single connect sets 'Direct'",
				CS: connstring.ConnString{
					Connect: connstring.SingleConnect,
				},
				OptsIn: New("", "", "", "", enabledURIOnly),
				OptsExpected: &ToolOptions{
					General:        &General{},
					Verbosity:      &Verbosity{},
					Connection:     &Connection{},
					URI:            &URI{},
					SSL:            &SSL{},
					Auth:           &Auth{},
					Direct:         true,
					Namespace:      &Namespace{},
					Kerberos:       &Kerberos{},
					enabledOptions: EnabledOptions{URI: true},
				},
				ShouldError: false,
			},
			{
				Name: "ReplSetName is set when CS contains it",
				CS: connstring.ConnString{
					ReplicaSet: "replset",
				},
				OptsIn: New("", "", "", "", enabledURIOnly),
				OptsExpected: &ToolOptions{
					General:        &General{},
					Verbosity:      &Verbosity{},
					Connection:     &Connection{},
					URI:            &URI{},
					SSL:            &SSL{},
					Auth:           &Auth{},
					Namespace:      &Namespace{},
					Kerberos:       &Kerberos{},
					enabledOptions: EnabledOptions{URI: true},
					ReplicaSetName: "replset",
				},
				ShouldError: false,
			},
			{
				Name: "Don't fail when uri and options set",
				CS: connstring.ConnString{
					Hosts: []string{"host"},
				},
				OptsIn: &ToolOptions{
					General:   &General{},
					Verbosity: &Verbosity{},
					Connection: &Connection{
						Host: "host",
					},
					URI:            &URI{},
					SSL:            &SSL{},
					Auth:           &Auth{},
					Namespace:      &Namespace{},
					Kerberos:       &Kerberos{},
					enabledOptions: EnabledOptions{Connection: true, URI: true},
				},
				OptsExpected: &ToolOptions{
					General:   &General{},
					Verbosity: &Verbosity{},
					Connection: &Connection{
						Host: "host",
					},
					URI:            &URI{},
					SSL:            &SSL{},
					Auth:           &Auth{},
					Namespace:      &Namespace{},
					Kerberos:       &Kerberos{},
					enabledOptions: EnabledOptions{Connection: true, URI: true},
				},
				ShouldError: false,
			},
		}

		Convey("results should match expected", func() {
			for _, testCase := range testCases {
				t.Log("Test Case:", testCase.Name)

				testCase.OptsIn.URI.ConnectionString = "mongodb://dummy"
				testCase.OptsExpected.URI.ConnectionString = "mongodb://dummy"

				BuiltWithSSL = testCase.WithSSL
				BuiltWithGSSAPI = testCase.WithGSSAPI
				defer func() {
					BuiltWithSSL = true
					BuiltWithGSSAPI = true
				}()

				testCase.OptsIn.URI.connString = testCase.CS

				err := testCase.OptsIn.setOptionsFromURI(testCase.CS)

				if testCase.ShouldError {
					So(err, ShouldNotBeNil)
				} else {
					So(err, ShouldBeNil)
				}

				So(testCase.OptsIn.Connection.Timeout, ShouldResemble, testCase.OptsExpected.Connection.Timeout)
				So(testCase.OptsIn.Connection.SocketTimeout, ShouldResemble, testCase.OptsExpected.Connection.SocketTimeout)
				So(testCase.OptsIn.Username, ShouldResemble, testCase.OptsExpected.Username)
				So(testCase.OptsIn.Password, ShouldResemble, testCase.OptsExpected.Password)
				So(testCase.OptsIn.Source, ShouldResemble, testCase.OptsExpected.Source)
				So(testCase.OptsIn.Auth.Mechanism, ShouldResemble, testCase.OptsExpected.Auth.Mechanism)
				So(testCase.OptsIn.Direct, ShouldResemble, testCase.OptsExpected.Direct)
				So(testCase.OptsIn.ReplicaSetName, ShouldResemble, testCase.OptsExpected.ReplicaSetName)
				So(testCase.OptsIn.SSL.UseSSL, ShouldResemble, testCase.OptsExpected.SSL.UseSSL)
				So(testCase.OptsIn.Kerberos.Service, ShouldResemble, testCase.OptsExpected.Kerberos.Service)
				So(testCase.OptsIn.Kerberos.ServiceHost, ShouldResemble, testCase.OptsExpected.Kerberos.ServiceHost)
				So(testCase.OptsIn.Auth.ShouldAskForPassword(), ShouldEqual, testCase.OptsIn.ShouldAskForPassword())
			}
		})
	})
}

type optionsTester struct {
	options string
	uri     string
	outcome int
}

func createOptionsTestCases(s []string) []optionsTester {
	return []optionsTester{
		{fmt.Sprintf("%s %s", s[0], s[2]), "mongodb://user:pass@foo", ShouldSucceed},
		{fmt.Sprintf("%s %s", s[0], s[2]), fmt.Sprintf("mongodb://user:pass@foo/?%s=%s", s[1], s[2]), ShouldSucceed},
		{fmt.Sprintf("%s %s", s[0], s[2]), fmt.Sprintf("mongodb://user:pass@foo/?%s=%s", s[1], s[3]), ShouldFail},
		{"", fmt.Sprintf("mongodb://user:pass@foo/?%s=%s", s[1], s[2]), ShouldSucceed},
	}
}

func runOptionsTestCases(t *testing.T, testCases []optionsTester) {
	enabled := EnabledOptions{
		Auth:       true,
		Connection: true,
		Namespace:  true,
		URI:        true,
	}

	for _, c := range testCases {
		toolOptions := New("test", "", "", "", enabled)
		argString := fmt.Sprintf("%s --uri %s", c.options, c.uri)
		t.Logf("Test Case: %s\n", argString)
		args := strings.Split(argString, " ")
		_, err := toolOptions.ParseArgs(args)
		if c.outcome == ShouldFail {
			So(err, ShouldNotBeNil)
		} else {
			So(err, ShouldBeNil)
		}
	}
}

func TestOptionsParsing(t *testing.T) {
	testtype.SkipUnlessTestType(t, testtype.UnitTestType)

	Convey("With a list of CLI options and URIs", t, func() {
		// handwritten test cases
		specialTestCases := []optionsTester{
			// Hosts and Ports
			{"--host foo", "mongodb://foo", ShouldSucceed},
			{"--host foo", "mongodb://bar", ShouldFail},
			{"--port 27018", "mongodb://foo", ShouldSucceed},
<<<<<<< HEAD
=======
			{"--port 27018", "mongodb://foo:27017", ShouldFail},
>>>>>>> 7346e420
			{"--port 27018", "mongodb://foo:27019", ShouldFail},
			{"--port 27018", "mongodb://foo:27018", ShouldSucceed},
			{"--host foo:27019 --port 27018", "mongodb://foo", ShouldFail},
			{"--host foo:27018 --port 27018", "mongodb://foo:27018", ShouldSucceed},
			{"--host foo:27019 --port 27018", "mongodb://foo:27018", ShouldFail},

			{"--host foo,bar,baz", "mongodb://foo,bar,baz", ShouldSucceed},
			{"--host foo,bar,baz", "mongodb://baz,bar,foo", ShouldSucceed},
			{"--host foo:27018,bar:27019,baz:27020", "mongodb://baz:27020,bar:27019,foo:27018", ShouldSucceed},
			{"--host foo:27018,bar:27019,baz:27020", "mongodb://baz:27018,bar:27019,foo:27020", ShouldFail},
			{"--host foo:27018,bar:27019,baz:27020 --port 27018", "mongodb://baz:27018,bar:27019,foo:27020", ShouldFail},
			{"--host foo,bar,baz --port 27018", "mongodb://foo,bar,baz", ShouldSucceed},
			{"--host foo,bar,baz --port 27018", "mongodb://foo:27018,bar:27018,baz:27018", ShouldSucceed},
			{"--host foo,bar,baz --port 27018", "mongodb://foo:27018,bar:27019,baz:27020", ShouldFail},

			{"--host repl/foo,bar,baz", "mongodb://foo,bar,baz", ShouldSucceed},
			{"--host repl/foo,bar,baz", "mongodb://foo,bar,baz/?replicaSet=repl", ShouldSucceed},
			{"--host repl/foo,bar,baz", "mongodb://foo,bar,baz/?replicaSet=quux", ShouldFail},

			// Compressors
			{"--compressors snappy", "mongodb://foo/?compressors=snappy", ShouldSucceed},
			{"", "mongodb://foo/?compressors=snappy", ShouldSucceed},
			{"--compressors snappy", "mongodb://foo/", ShouldSucceed},
			{"--compressors snappy", "mongodb://foo/?compressors=zlib", ShouldFail},
			// {"--compressors none", "mongodb://foo/?compressors=snappy", ShouldFail}, // Note: zero value problem
			{"--compressors snappy", "mongodb://foo/?compressors=none", ShouldFail},

			// Auth
			{"--username alice", "mongodb://alice@foo", ShouldSucceed},
			{"--username alice", "mongodb://foo", ShouldSucceed},
			{"--username bob", "mongodb://alice@foo", ShouldFail},
			{"", "mongodb://alice@foo", ShouldSucceed},

			{"--password hunter2", "mongodb://alice@foo", ShouldSucceed},
			{"--password hunter2", "mongodb://alice:hunter2@foo", ShouldSucceed},
			{"--password hunter2", "mongodb://alice:swordfish@foo", ShouldFail},
			{"", "mongodb://alice:hunter2@foo", ShouldSucceed},

			{"--authenticationDatabase db1", "mongodb://user:pass@foo", ShouldSucceed},
			{"--authenticationDatabase db1", "mongodb://user:pass@foo/?authSource=db1", ShouldSucceed},
			{"--authenticationDatabase db1", "mongodb://user:pass@foo/?authSource=db2", ShouldFail},
			{"", "mongodb://user:pass@foo/?authSource=db1", ShouldSucceed},
			{"--authenticationDatabase db1", "mongodb://user:pass@foo/db2", ShouldSucceed},
			{"--authenticationDatabase db1", "mongodb://user:pass@foo/db2?authSource=db1", ShouldSucceed},
			{"--authenticationDatabase db1", "mongodb://user:pass@foo/db1?authSource=db2", ShouldFail},

			// Namespace
			{"--db db1", "mongodb://foo", ShouldSucceed},
			{"--db db1", "mongodb://foo/db1", ShouldSucceed},
			{"--db db1", "mongodb://foo/db2", ShouldFail},
			{"", "mongodb://foo/db1", ShouldSucceed},
			{"--db db1", "mongodb://user:pass@foo/?authSource=db2", ShouldSucceed},
			{"--db db1", "mongodb://user:pass@foo/db1?authSource=db2", ShouldSucceed},
			{"--db db1", "mongodb://user:pass@foo/db2?authSource=db2", ShouldFail},

			// Kerberos
			{"--gssapiServiceName foo", "mongodb://user:pass@foo/?authMechanism=GSSAPI&authMechanismProperties=SERVICE_NAME:foo", ShouldSucceed},
			{"", "mongodb://user:pass@foo/?authMechanism=GSSAPI&authMechanismProperties=SERVICE_NAME:foo", ShouldSucceed},
			{"--gssapiServiceName foo", "mongodb://user:pass@foo/?authMechanism=GSSAPI&authMechanismProperties=SERVICE_NAME:bar", ShouldFail},
			{"--gssapiServiceName foo", "mongodb://user:pass@foo/?authMechanism=GSSAPI", ShouldSucceed},
		}

		// Each entry is expanded into 4 test cases with createTestCases()
		genericTestCases := [][]string{
			{"--serverSelectionTimeout", "serverSelectionTimeoutMS", "1000", "2000"},
			{"--dialTimeout", "connectTimeoutMS", "1000", "2000"},
			{"--socketTimeout", "socketTimeoutMS", "1000", "2000"},

			{"--authenticationMechanism", "authMechanism", "SCRAM-SHA-1", "GSSAPI"},

			{"--ssl", "ssl", "true", "false"},
			{"--ssl", "tls", "true", "false"},

			{"--sslCAFile", "sslCertificateAuthorityFile", "foo", "bar"},
			{"--sslCAFile", "tlsCAFile", "foo", "bar"},

			{"--sslPEMKeyFile", "sslClientCertificateKeyFile", "foo", "bar"},
			{"--sslPEMKeyFile", "tlsCertificateKeyFile", "foo", "bar"},

			{"--sslPEMKeyPassword", "sslClientCertificateKeyPassword", "foo", "bar"},
			{"--sslPEMKeyPassword", "tlsCertificateKeyFilePassword", "foo", "bar"},

			{"--sslAllowInvalidCertificates", "sslInsecure", "true", "false"},
			{"--sslAllowInvalidCertificates", "tlsInsecure", "true", "false"},

			{"--sslAllowInvalidHostnames", "sslInsecure", "true", "false"},
			{"--sslAllowInvalidHostnames", "tlsInsecure", "true", "false"},
		}

		testCases := []optionsTester{}

		for _, c := range genericTestCases {
			testCases = append(testCases, createOptionsTestCases(c)...)
		}

		testCases = append(testCases, specialTestCases...)

		Convey("parsing should succeed or fail as expected", func() {
			runOptionsTestCases(t, testCases)
		})
	})
}

func TestOptionsParsingForSRV(t *testing.T) {

	testtype.SkipUnlessTestType(t, testtype.SRVConnectionStringTestType)
	atlasURI, ok := os.LookupEnv("ATLAS_URI")
	if !ok {
		t.Errorf("test requires ATLAS_URI to be set")
	}
	cs, err := connstring.ParseWithoutValidating(atlasURI)
	if err != nil {
		t.Errorf("Error parsing ATLAS_URI: %s", err)
	}

	Convey("With a list of CLI options and URIs parsing should succeed or fail as expected", t, func() {
		testCases := []optionsTester{
			{"", atlasURI, ShouldSucceed},
			{"--authenticationDatabase admin", atlasURI, ShouldSucceed},
			{"--authenticationDatabase db1", atlasURI, ShouldFail},
			{"--ssl", atlasURI, ShouldSucceed},
			{"--db db1", atlasURI, ShouldSucceed},
			{fmt.Sprintf("--host %s/%s", cs.ReplicaSet, strings.Join(cs.Hosts, ",")), atlasURI, ShouldSucceed},
			{fmt.Sprintf("--host %s/%s", "wrongReplSet", strings.Join(cs.Hosts, ",")), atlasURI, ShouldFail},
		}

		runOptionsTestCases(t, testCases)
	})
}

// Regression test for TOOLS-1694 to prevent issue from TOOLS-1115
func TestHiddenOptionsDefaults(t *testing.T) {
	testtype.SkipUnlessTestType(t, testtype.UnitTestType)

	Convey("With a ToolOptions parsed", t, func() {
		enabled := EnabledOptions{Connection: true}
		opts := New("", "", "", "", enabled)
		_, err := opts.parser.ParseArgs([]string{})
		So(err, ShouldBeNil)
		Convey("hidden options should have expected values", func() {
			So(opts.MaxProcs, ShouldEqual, runtime.NumCPU())
			So(opts.Timeout, ShouldEqual, 3)
			So(opts.SocketTimeout, ShouldEqual, 0)
		})
	})

}

func TestNamespace_String(t *testing.T) {
	testtype.SkipUnlessTestType(t, testtype.UnitTestType)

	cases := []struct {
		ns     Namespace
		expect string
	}{
		{Namespace{"foo", "bar"}, "foo.bar"},
		{Namespace{"foo", "bar.baz"}, "foo.bar.baz"},
	}

	for _, c := range cases {
		got := c.ns.String()
		if got != c.expect {
			t.Errorf("invalid string conversion for %#v, got '%s', expected '%s'", c.ns, got, c.expect)
		}
	}

}<|MERGE_RESOLUTION|>--- conflicted
+++ resolved
@@ -493,10 +493,7 @@
 			{"--host foo", "mongodb://foo", ShouldSucceed},
 			{"--host foo", "mongodb://bar", ShouldFail},
 			{"--port 27018", "mongodb://foo", ShouldSucceed},
-<<<<<<< HEAD
-=======
 			{"--port 27018", "mongodb://foo:27017", ShouldFail},
->>>>>>> 7346e420
 			{"--port 27018", "mongodb://foo:27019", ShouldFail},
 			{"--port 27018", "mongodb://foo:27018", ShouldSucceed},
 			{"--host foo:27019 --port 27018", "mongodb://foo", ShouldFail},
