package bsonutil

import (
	"github.com/mongodb/mongo-tools-common/log"
	"go.mongodb.org/mongo-driver/bson"
	"go.mongodb.org/mongo-driver/bson/primitive"
	"math"
	"math/big"
)

// validIndexOptions are taken from https://github.com/mongodb/mongo/blob/master/src/mongo/db/index/index_descriptor.h
var validIndexOptions = map[string]bool{
	"2dsphereIndexVersion":    true,
	"background":              true,
	"bits":                    true,
	"bucketSize":              true,
	"coarsestIndexedLevel":    true,
	"collation":               true,
	"default_language":        true,
	"expireAfterSeconds":      true,
	"finestIndexedLevel":      true,
	"key":                     true,
	"language_override":       true,
	"max":                     true,
	"min":                     true,
	"name":                    true,
	"ns":                      true,
	"partialFilterExpression": true,
	"sparse":                  true,
	"storageEngine":           true,
	"textIndexVersion":        true,
	"unique":                  true,
	"v":                       true,
	"weights":                 true,
	"wildcardProjection":      true,
}

const epsilon = 1e-9


func IsIndexKeysEqual(indexKey1 bson.D, indexKey2 bson.D) bool {
	if len(indexKey1) != len(indexKey2) {
		// two indexes have different number of keys
		return false
	}

	for j, elem := range indexKey1 {
		if elem.Key != indexKey2[j].Key {
			return false
		}

		// After ConvertLegacyIndexKeys, index key value should only be numerical or string value
		switch key1Value := elem.Value.(type) {
		case string:
			if key2Value, ok := indexKey2[j].Value.(string); !ok {
				// key2Value is numerical type
				if key2Value, ok := Bson2Float64(indexKey2[j].Value); ok {
					if key1Value, ok:= Bson2Float64(key1Value); ok {
						if math.Abs(key1Value - key2Value) < epsilon {
							continue
						}
					}
				}
			} else if key1Value == key2Value {
				// Both are string
				continue
			}
			return false
		default:
			if key1Value, ok := Bson2Float64(key1Value); ok {
				if key2Value, ok := Bson2Float64(indexKey2[j].Value); ok {
					if math.Abs(key1Value - key2Value) < epsilon {
						continue
					}
				}
			}
			return false
		}
	}
	return true
}

// ConvertLegacyIndexKeys transforms the values of index definitions pre 3.4 into
// the stricter index definitions of 3.4+. Prior to 3.4, any value in an index key
// that isn't a negative number or that isn't a string is treated as 1.
// All other strings that aren't one of ["2d", "geoHaystack", "2dsphere", "hashed", "text", ""]
// will cause the index build to fail. See TOOLS-2412 for more information.
//
// Note, this function doesn't convert Decimal values which are equivalent to "0" (e.g. 0.00 or -0).
//
// This function logs the keys that are converted.
func ConvertLegacyIndexKeys(indexKey bson.D, ns string) {
	var converted bool
	originalJSONString := CreateExtJSONString(indexKey)
	for j, elem := range indexKey {
		switch v := elem.Value.(type) {
<<<<<<< HEAD
		case int:
=======
		case int32, int64, float64:
			// Only convert 0 value
>>>>>>> 8e3dc793
			if v == 0 {
				indexKey[j].Value = 1
				converted = true
			}
<<<<<<< HEAD
		case int32:
			if v == int32(0) {
				indexKey[j].Value = int32(1)
				converted = true
			}
		case int64:
			if v == int64(0) {
				indexKey[j].Value = int64(1)
				converted = true
			}
		case float64:
			if math.Abs(v - 0) < epsilon{
				indexKey[j].Value = float64(1)
				converted = true
			}
		case primitive.Decimal128:
			if bi, _, err := v.BigInt(); err == nil {
				if bi.Cmp(big.NewInt(0)) == 0 {
					indexKey[j].Value, _ = primitive.ParseDecimal128("1")
=======
		case primitive.Decimal128:
			// Note, this doesn't catch Decimal values which are equivalent to "0" (e.g. 0.00 or -0).
			// These values are so unlikely we just ignore them
			zeroVal, err := primitive.ParseDecimal128("0")
			if err == nil {
				if v == zeroVal {
					indexKey[j].Value = 1
>>>>>>> 8e3dc793
					converted = true
				}
			}
		case string:
			// Only convert an empty string
			if v == "" {
				indexKey[j].Value = int32(1)
				converted = true
			}
		default:
			// Convert all types that aren't strings or numbers
<<<<<<< HEAD
			indexKey[j].Value = int32(1)
=======
			indexKey[j].Value = 1
>>>>>>> 8e3dc793
			converted = true
		}
	}
	if converted {
		newJSONString := CreateExtJSONString(indexKey)
		log.Logvf(log.Always, "convertLegacyIndexes: converted index values '%s' to '%s' on collection '%s'",
			originalJSONString, newJSONString, ns)
	}
}

// ConvertLegacyIndexOptions removes options that don't match a known list of index options.
// It is preferable to use the ignoreUnknownIndexOptions on the createIndex command to
// force the server to do this task. But that option was only added in 4.1.9. So for
// pre 3.4 indexes being added to servers 3.4 - 4.2, we must strip the options in the client.
// This function processes the indexes Options inside collection dump.
func ConvertLegacyIndexOptions(indexOptions bson.M) {
	var converted bool
	originalJSONString := CreateExtJSONString(indexOptions)
	for key := range indexOptions {
		if _, ok := validIndexOptions[key]; !ok {
			delete(indexOptions, key)
			converted = true
		}
	}
	if converted {
		newJSONString := CreateExtJSONString(indexOptions)
		log.Logvf(log.Always, "convertLegacyIndexes: converted index options '%s' to '%s'",
			originalJSONString, newJSONString)
	}
}

// ConvertLegacyIndexOptionsFromOp removes options that don't match a known list of index options.
// It is preferable to use the ignoreUnknownIndexOptions on the createIndex command to
// force the server to do this task. But that option was only added in 4.1.9. So for
// pre 3.4 indexes being added to servers 3.4 - 4.2, we must strip the options in the client.
// This function processes the index options inside createIndexes command.
func ConvertLegacyIndexOptionsFromOp(indexOptions *bson.D) {
	var converted bool
	doc := *indexOptions
	originalJSONString := CreateExtJSONString(indexOptions)
	for i, elem := range *indexOptions {
		if _, ok := validIndexOptions[elem.Key]; !ok && elem.Key != "createIndexes" {
			// Remove this key.
			*indexOptions = append(doc[:i], doc[i+1:]...)
			converted = true
		}
	}
	if converted {
		newJSONString := CreateExtJSONString(indexOptions)
		log.Logvf(log.Always, "ConvertLegacyIndexOptionsFromOp: converted index options '%s' to '%s'",
			originalJSONString, newJSONString)
	}
}

// CreateExtJSONString stringifies doc as Extended JSON. It does not error
// if it's unable to marshal the doc to JSON.
func CreateExtJSONString(doc interface{}) string {
	// by default return "<unable to format document>"" since we don't
	// want to throw an error when formatting informational messages.
	// An error would be inconsequential.
	JSONString := "<unable to format document>"
	JSONBytes, err := bson.MarshalExtJSON(doc, false, false)
	if err == nil {
		JSONString = string(JSONBytes)
	}
	return JSONString
}<|MERGE_RESOLUTION|>--- conflicted
+++ resolved
@@ -5,7 +5,6 @@
 	"go.mongodb.org/mongo-driver/bson"
 	"go.mongodb.org/mongo-driver/bson/primitive"
 	"math"
-	"math/big"
 )
 
 // validIndexOptions are taken from https://github.com/mongodb/mongo/blob/master/src/mongo/db/index/index_descriptor.h
@@ -83,10 +82,9 @@
 // ConvertLegacyIndexKeys transforms the values of index definitions pre 3.4 into
 // the stricter index definitions of 3.4+. Prior to 3.4, any value in an index key
 // that isn't a negative number or that isn't a string is treated as 1.
+// The one exception is an empty string is treated as 1.
 // All other strings that aren't one of ["2d", "geoHaystack", "2dsphere", "hashed", "text", ""]
 // will cause the index build to fail. See TOOLS-2412 for more information.
-//
-// Note, this function doesn't convert Decimal values which are equivalent to "0" (e.g. 0.00 or -0).
 //
 // This function logs the keys that are converted.
 func ConvertLegacyIndexKeys(indexKey bson.D, ns string) {
@@ -94,45 +92,19 @@
 	originalJSONString := CreateExtJSONString(indexKey)
 	for j, elem := range indexKey {
 		switch v := elem.Value.(type) {
-<<<<<<< HEAD
-		case int:
-=======
 		case int32, int64, float64:
 			// Only convert 0 value
->>>>>>> 8e3dc793
 			if v == 0 {
-				indexKey[j].Value = 1
-				converted = true
-			}
-<<<<<<< HEAD
-		case int32:
-			if v == int32(0) {
 				indexKey[j].Value = int32(1)
 				converted = true
 			}
-		case int64:
-			if v == int64(0) {
-				indexKey[j].Value = int64(1)
-				converted = true
-			}
-		case float64:
-			if math.Abs(v - 0) < epsilon{
-				indexKey[j].Value = float64(1)
-				converted = true
-			}
-		case primitive.Decimal128:
-			if bi, _, err := v.BigInt(); err == nil {
-				if bi.Cmp(big.NewInt(0)) == 0 {
-					indexKey[j].Value, _ = primitive.ParseDecimal128("1")
-=======
 		case primitive.Decimal128:
 			// Note, this doesn't catch Decimal values which are equivalent to "0" (e.g. 0.00 or -0).
 			// These values are so unlikely we just ignore them
 			zeroVal, err := primitive.ParseDecimal128("0")
 			if err == nil {
 				if v == zeroVal {
-					indexKey[j].Value = 1
->>>>>>> 8e3dc793
+					indexKey[j].Value = int32(1)
 					converted = true
 				}
 			}
@@ -144,11 +116,7 @@
 			}
 		default:
 			// Convert all types that aren't strings or numbers
-<<<<<<< HEAD
 			indexKey[j].Value = int32(1)
-=======
-			indexKey[j].Value = 1
->>>>>>> 8e3dc793
 			converted = true
 		}
 	}
